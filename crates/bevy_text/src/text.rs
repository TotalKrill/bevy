use bevy_asset::Handle;
use bevy_color::Color;
use bevy_derive::{Deref, DerefMut};
use bevy_ecs::{prelude::Component, reflect::ReflectComponent};
use bevy_reflect::prelude::*;
use bevy_utils::default;
use cosmic_text::{Buffer, Metrics};
use serde::{Deserialize, Serialize};

use crate::Font;
<<<<<<< HEAD
// TODO: reexport cosmic_text and these types in the prelude
=======
>>>>>>> 4f334f24
pub use cosmic_text::{
    self, FamilyOwned as FontFamily, Stretch as FontStretch, Style as FontStyle,
    Weight as FontWeight,
};

<<<<<<< HEAD
/// Component wrapper for a cosmic-text [`Buffer`]
#[derive(Component, Deref, DerefMut, Clone, Debug)]
pub struct CosmicBuffer(pub Buffer);

impl Default for CosmicBuffer {
    fn default() -> Self {
        Self(Buffer::new_empty(Metrics::new(12., 12. * 1.2)))
    }
}

=======
>>>>>>> 4f334f24
/// A component that is the entry point for rendering text.
///
/// It contains all of the text value and styling information.
#[derive(Component, Debug, Clone, Default, Reflect)]
#[reflect(Component, Default)]
pub struct Text {
    /// The text's sections
    pub sections: Vec<TextSection>,
    /// The text's internal alignment.
    /// Should not affect its position within a container.
    pub justify: JustifyText,
    /// How the text should linebreak when running out of the bounds determined by `max_size`
    pub linebreak_behavior: BreakLineOn,
}

impl Text {
    /// Constructs a [`Text`] with a single section.
    ///
    /// ```
    /// # use bevy_asset::Handle;
    /// # use bevy_color::Color;
    /// # use bevy_text::{Font, Text, TextStyle, JustifyText};
    /// #
    /// # let font_handle: Handle<Font> = Default::default();
    /// #
    /// // Basic usage.
    /// let hello_world = Text::from_section(
    ///     // Accepts a String or any type that converts into a String, such as &str.
    ///     "hello world!",
    ///     TextStyle {
    ///         font: font_handle.clone().into(),
    ///         font_size: 60.0,
    ///         color: Color::WHITE,
    ///     },
    /// );
    ///
    /// let hello_bevy = Text::from_section(
    ///     "hello world\nand bevy!",
    ///     TextStyle {
    ///         font: font_handle.into(),
    ///         font_size: 60.0,
    ///         color: Color::WHITE,
    ///     },
    /// ) // You can still add text justifaction.
    /// .with_justify(JustifyText::Center);
    /// ```
    pub fn from_section(value: impl Into<String>, style: TextStyle) -> Self {
        Self {
            sections: vec![TextSection::new(value, style)],
            ..default()
        }
    }

    /// Constructs a [`Text`] from a list of sections.
    ///
    /// ```
    /// # use bevy_asset::Handle;
    /// # use bevy_color::Color;
    /// # use bevy_color::palettes::basic::{RED, BLUE};
    /// # use bevy_text::{Font, Text, TextStyle, TextSection};
    /// #
    /// # let font_handle: Handle<Font> = Default::default();
    /// #
    /// let hello_world = Text::from_sections([
    ///     TextSection::new(
    ///         "Hello, ",
    ///         TextStyle {
    ///             font: font_handle.clone().into(),
    ///             font_size: 60.0,
    ///             color: BLUE.into(),
    ///         },
    ///     ),
    ///     TextSection::new(
    ///         "World!",
    ///         TextStyle {
    ///             font: font_handle.into(),
    ///             font_size: 60.0,
    ///             color: RED.into(),
    ///         },
    ///     ),
    /// ]);
    /// ```
    pub fn from_sections(sections: impl IntoIterator<Item = TextSection>) -> Self {
        Self {
            sections: sections.into_iter().collect(),
            ..default()
        }
    }

    /// Returns this [`Text`] with a new [`JustifyText`].
    pub const fn with_justify(mut self, justify: JustifyText) -> Self {
        self.justify = justify;
        self
    }

    /// Returns this [`Text`] with soft wrapping disabled.
    /// Hard wrapping, where text contains an explicit linebreak such as the escape sequence `\n`, will still occur.
    pub const fn with_no_wrap(mut self) -> Self {
        self.linebreak_behavior = BreakLineOn::NoWrap;
        self
    }
}

/// Contains the value of the text in a section and how it should be styled.
#[derive(Debug, Default, Clone, Reflect)]
pub struct TextSection {
    pub value: String,
    pub style: TextStyle,
}

impl TextSection {
    /// Create a new [`TextSection`].
    pub fn new(value: impl Into<String>, style: TextStyle) -> Self {
        Self {
            value: value.into(),
            style,
        }
    }

    /// Create an empty [`TextSection`] from a style. Useful when the value will be set dynamically.
    pub const fn from_style(style: TextStyle) -> Self {
        Self {
            value: String::new(),
            style,
        }
    }
}

#[cfg(feature = "default_font")]
impl From<&str> for TextSection {
    fn from(value: &str) -> Self {
        Self {
            value: value.into(),
            ..default()
        }
    }
}

#[cfg(feature = "default_font")]
impl From<String> for TextSection {
    fn from(value: String) -> Self {
        Self {
            value,
            ..Default::default()
        }
    }
}

/// Describes the horizontal alignment of multiple lines of text relative to each other.
/// This only affects the internal positioning of the lines of text within a text entity and
/// does not affect the text entity's position.
///
/// _Has no affect on a single line text entity._
#[derive(Debug, Default, Clone, Copy, PartialEq, Eq, Hash, Reflect, Serialize, Deserialize)]
#[reflect(Serialize, Deserialize)]
pub enum JustifyText {
    /// Leftmost character is immediately to the right of the render position.
    /// Bounds start from the render position and advance rightwards.
    #[default]
    Left,
    /// Leftmost & rightmost characters are equidistant to the render position.
    /// Bounds start from the render position and advance equally left & right.
    Center,
    /// Rightmost character is immediately to the left of the render position.
    /// Bounds start from the render position and advance leftwards.
    Right,
}

#[derive(Clone, Debug, Reflect)]
pub struct TextStyle {
    /// If this is not specified, then
    /// * if `default_font` feature is enabled (enabled by default in `bevy` crate),
    ///  `FiraMono-subset.ttf` compiled into the library is used.
    /// * otherwise no text will be rendered.
    pub font: Handle<Font>,
    /// The vertical height of rasterized glyphs in the font atlas in pixels.
    ///
    /// This is multiplied by the window scale factor and `UiScale`, but not the text entity
    /// transform or camera projection.
    ///
    /// A new font atlas is generated for every combination of font handle and scaled font size
    /// which can have a strong performance impact.
    pub font_size: f32,
    pub color: Color,
}

impl Default for TextStyle {
    fn default() -> Self {
        Self {
            font: Default::default(),
            font_size: 12.0,
            color: Color::WHITE,
        }
    }
}

/// Determines how lines will be broken when preventing text from running out of bounds.
#[derive(Debug, Clone, Copy, PartialEq, Eq, Hash, Default, Reflect, Serialize, Deserialize)]
#[reflect(Serialize, Deserialize)]
pub enum BreakLineOn {
    /// Uses the [Unicode Line Breaking Algorithm](https://www.unicode.org/reports/tr14/).
    /// Lines will be broken up at the nearest suitable word boundary, usually a space.
    /// This behavior suits most cases, as it keeps words intact across linebreaks.
    #[default]
    WordBoundary,
    /// Lines will be broken without discrimination on any character that would leave bounds.
    /// This is closer to the behavior one might expect from text in a terminal.
    /// However it may lead to words being broken up across linebreaks.
    AnyCharacter,
    /// No soft wrapping, where text is automatically broken up into separate lines when it overflows a boundary, will ever occur.
    /// Hard wrapping, where text contains an explicit linebreak such as the escape sequence `\n`, is still enabled.
    NoWrap,
}<|MERGE_RESOLUTION|>--- conflicted
+++ resolved
@@ -8,16 +8,11 @@
 use serde::{Deserialize, Serialize};
 
 use crate::Font;
-<<<<<<< HEAD
-// TODO: reexport cosmic_text and these types in the prelude
-=======
->>>>>>> 4f334f24
 pub use cosmic_text::{
     self, FamilyOwned as FontFamily, Stretch as FontStretch, Style as FontStyle,
     Weight as FontWeight,
 };
 
-<<<<<<< HEAD
 /// Component wrapper for a cosmic-text [`Buffer`]
 #[derive(Component, Deref, DerefMut, Clone, Debug)]
 pub struct CosmicBuffer(pub Buffer);
@@ -28,8 +23,6 @@
     }
 }
 
-=======
->>>>>>> 4f334f24
 /// A component that is the entry point for rendering text.
 ///
 /// It contains all of the text value and styling information.
