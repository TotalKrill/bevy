use std::sync::{Arc, Mutex};

use bevy_asset::{AssetId, Assets};
use bevy_ecs::{component::Component, reflect::ReflectComponent, system::Resource};
use bevy_math::{UVec2, Vec2};
use bevy_reflect::{std_traits::ReflectDefault, Reflect};
use bevy_render::texture::Image;
use bevy_sprite::TextureAtlasLayout;
use bevy_utils::HashMap;

use cosmic_text::{Attrs, Buffer, Metrics, Shaping, Wrap};

use crate::{
<<<<<<< HEAD
    error::TextError, BreakLineOn, CosmicBuffer, Font, FontAtlasSets, JustifyText, PositionedGlyph,
    TextSection, YAxisOrientation,
=======
    error::TextError, BreakLineOn, Font, FontAtlasSets, JustifyText, PositionedGlyph, TextSection,
    YAxisOrientation,
>>>>>>> 4f334f24
};

/// A wrapper around a [`cosmic_text::FontSystem`]
struct CosmicFontSystem(Arc<Mutex<cosmic_text::FontSystem>>);

impl Default for CosmicFontSystem {
    fn default() -> Self {
        let locale = sys_locale::get_locale().unwrap_or_else(|| String::from("en-US"));
        let db = cosmic_text::fontdb::Database::new();
        // TODO: consider using `cosmic_text::FontSystem::new()` (load system fonts by default)
        Self(Arc::new(Mutex::new(
            cosmic_text::FontSystem::new_with_locale_and_db(locale, db),
        )))
    }
}

/// A wrapper around a [`cosmic_text::SwashCache`]
struct SwashCache(cosmic_text::SwashCache);

impl Default for SwashCache {
    fn default() -> Self {
        Self(cosmic_text::SwashCache::new())
    }
}

/// The `TextPipeline` is used to layout and render [`Text`](crate::Text).
///
/// See the [crate-level documentation](crate) for more information.
#[derive(Default, Resource)]
pub struct TextPipeline {
    /// Identifies a font [`ID`](cosmic_text::fontdb::ID) by its [`Font`] [`Asset`](bevy_asset::Asset).
    map_handle_to_font_id: HashMap<AssetId<Font>, cosmic_text::fontdb::ID>,
    /// The font system is used to retrieve fonts and their information, including glyph outlines.
    ///
    /// See [`cosmic_text::FontSystem`] for more information.
    font_system: CosmicFontSystem,
    /// The swash cache rasterizer is used to rasterize glyphs
    ///
    /// See [`cosmic_text::SwashCache`] for more information.
    swash_cache: SwashCache,
}

impl TextPipeline {
    /// Utilizes [cosmic_text::Buffer] to shape and layout text
    ///
    /// Negative or 0.0 font sizes will not be laid out, and an empty buffer will be returned.
    pub fn create_buffer(
        &mut self,
        fonts: &Assets<Font>,
        sections: &[TextSection],
        linebreak_behavior: BreakLineOn,
        bounds: Vec2,
        scale_factor: f64,
    ) -> Result<Buffer, TextError> {
        // TODO: Support multiple section font sizes, pending upstream implementation in cosmic_text
        // For now, just use the first section's size or a default
        let font_size = sections
            .get(0)
            .map(|s| s.style.font_size)
            .unwrap_or_else(|| crate::TextStyle::default().font_size)
            as f64
            * scale_factor;

<<<<<<< HEAD
        // TODO: maybe we would like to render negative fontsizes or scaling upside down or something? for now, no text is rendered
        if font_size <= 0.0 {
            // return empty buffer, making sure that the line height is not zero,
            // since that results in a panic in cosmic-text
            let metrics = Metrics::new(0.0, 0.000001);
            return Ok(Buffer::new_empty(metrics));
        };
=======
>>>>>>> 4f334f24
        // TODO: Support line height as an option. Unitless `1.2` is the default used in browsers (1.2x font size).
        let line_height = font_size * 1.2;
        let (font_size, line_height) = (font_size as f32, line_height as f32);
        let metrics = Metrics::new(font_size, line_height);

        let font_system = &mut acquire_font_system(&mut self.font_system)?;

        // return early if the fonts are not loaded yet
        for section in sections {
            fonts
                .get(section.style.font.id())
                .ok_or(TextError::NoSuchFont)?;
        }

        let spans: Vec<(&str, Attrs)> = sections
            .iter()
<<<<<<< HEAD
=======
            .filter(|section| section.style.font_size > 0.0)
>>>>>>> 4f334f24
            .enumerate()
            .map(|(section_index, section)| {
                (
                    &section.value[..],
                    get_attrs(
                        section,
                        section_index,
                        font_system,
                        &mut self.map_handle_to_font_id,
                        fonts,
                    ),
                )
            })
            .collect();

<<<<<<< HEAD
        // TODO: cache buffers (see Iced / glyphon)
        let mut buffer = Buffer::new_empty(metrics);
        let buffer_height = f32::INFINITY;
        buffer.set_size(font_system, Some(bounds.x.ceil()), Some(buffer_height));
=======
        if spans.is_empty() {
            // return empty buffer if no fonts are larger than 0, making sure that the line height is not zero,
            // since that results in a panic in cosmic-text
            let metrics = Metrics::new(0.0, 0.000001);
            return Ok(Buffer::new_empty(metrics));
        }

        // TODO: cache buffers (see Iced / glyphon)
        let mut buffer = Buffer::new_empty(metrics);
        buffer.set_size(font_system, Some(bounds.x.ceil()), None);
>>>>>>> 4f334f24

        buffer.set_wrap(
            font_system,
            match linebreak_behavior {
                BreakLineOn::WordBoundary => Wrap::Word,
                BreakLineOn::AnyCharacter => Wrap::Glyph,
                BreakLineOn::NoWrap => Wrap::None,
            },
        );

<<<<<<< HEAD
        // TODO: other shaping methods?
        let default_attrs = Attrs::new();
        buffer.set_rich_text(font_system, spans, default_attrs, Shaping::Advanced);

        //if buffer.visible_lines() == 0 {
        //    // Presumably the font(s) are not available yet
        //    return Err(TextError::NoSuchFont);
        //}

        Ok(buffer)
    }

    /// Utilizes a cached [cosmic_text::Buffer] to shape and layout text
    pub fn update_buffer(
        &mut self,
        fonts: &Assets<Font>,
        sections: &[TextSection],
        linebreak_behavior: BreakLineOn,
        bounds: Vec2,
        scale_factor: f64,
        buffer: &mut CosmicBuffer,
    ) -> Result<(), TextError> {
        // TODO: Support multiple section font sizes, pending upstream implementation in cosmic_text
        // For now, just use the first section's size or a default
        let font_size = sections
            .get(0)
            .map(|s| s.style.font_size)
            .unwrap_or_else(|| crate::TextStyle::default().font_size)
            as f64
            * scale_factor;

        // TODO: Support line height as an option. Unitless `1.2` is the default used in browsers (1.2x font size).
        let line_height = font_size * 1.2;
        let (font_size, line_height) = (font_size as f32, line_height as f32);
        // TODO: maybe we would like to render negative fontsizes or scaling upside down or something?
        let metrics = Metrics::new(font_size.max(0.000001), line_height.max(0.000001));

        let font_system = &mut acquire_font_system(&mut self.font_system)?;

        // return early if the fonts are not loaded yet
        for section in sections {
            fonts
                .get(section.style.font.id())
                .ok_or(TextError::NoSuchFont)?;
        }

        let spans: Vec<(&str, Attrs)> = sections
            .iter()
            .enumerate()
            .map(|(section_index, section)| {
                (
                    &section.value[..],
                    get_attrs(
                        section,
                        section_index,
                        font_system,
                        &mut self.map_handle_to_font_id,
                        fonts,
                    ),
                )
            })
            .collect();

        buffer.set_metrics(font_system, metrics);
        let buffer_height = f32::INFINITY;
        buffer.set_size(font_system, Some(bounds.x.ceil()), Some(buffer_height));

        buffer.set_wrap(
            font_system,
            match linebreak_behavior {
                BreakLineOn::WordBoundary => Wrap::Word,
                BreakLineOn::AnyCharacter => Wrap::Glyph,
                BreakLineOn::NoWrap => Wrap::None,
            },
        );

        // TODO: other shaping methods?
        let default_attrs = Attrs::new();
        buffer.set_rich_text(font_system, spans, default_attrs, Shaping::Advanced);

        // TODO: Reimplement this functionality with new API
        //
        //if buffer.visible_lines() == 0 {
        //    // Presumably the font(s) are not available yet
        //    return Err(TextError::NoSuchFont);
        //}

        Ok(())
=======
        buffer.set_rich_text(font_system, spans, Attrs::new(), Shaping::Advanced);

        Ok(buffer)
>>>>>>> 4f334f24
    }

    /// Queues text for rendering
    ///
    /// Produces a [`TextLayoutInfo`], containing [`PositionedGlyph`]s
    /// which contain information for rendering the text.
    #[allow(clippy::too_many_arguments)]
    pub fn queue_text(
        &mut self,
        fonts: &Assets<Font>,
        sections: &[TextSection],
        scale_factor: f64,
        // TODO: Implement text alignment properly
        text_alignment: JustifyText,
        linebreak_behavior: BreakLineOn,
        bounds: Vec2,
        font_atlas_sets: &mut FontAtlasSets,
        texture_atlases: &mut Assets<TextureAtlasLayout>,
        textures: &mut Assets<Image>,
        y_axis_orientation: YAxisOrientation,
        buffer: &mut CosmicBuffer,
    ) -> Result<TextLayoutInfo, TextError> {
        if sections.is_empty() {
            return Ok(TextLayoutInfo::default());
        }

<<<<<<< HEAD
        self.update_buffer(
            fonts,
            sections,
            linebreak_behavior,
            bounds,
            scale_factor,
            buffer,
        )?;
=======
        let buffer =
            self.create_buffer(fonts, sections, linebreak_behavior, bounds, scale_factor)?;
>>>>>>> 4f334f24

        let font_system = &mut acquire_font_system(&mut self.font_system)?;
        let swash_cache = &mut self.swash_cache.0;

        let box_size = buffer_dimensions(&buffer);

        let glyphs = buffer
            .layout_runs()
            .flat_map(|run| {
                run.glyphs
                    .iter()
                    .map(move |layout_glyph| (layout_glyph, run.line_w, run.line_y))
            })
            .map(|(layout_glyph, line_w, line_y)| {
                let section_index = layout_glyph.metadata;

                let font_handle = sections[section_index].style.font.clone_weak();
                let font_atlas_set = font_atlas_sets.sets.entry(font_handle.id()).or_default();

                let physical_glyph = layout_glyph.physical((0., 0.), 1.);

                let atlas_info = font_atlas_set
                    .get_glyph_atlas_info(physical_glyph.cache_key)
                    .map(Ok)
                    .unwrap_or_else(|| {
                        font_atlas_set.add_glyph_to_atlas(
                            texture_atlases,
                            textures,
                            font_system,
                            swash_cache,
                            layout_glyph,
                        )
                    })?;

                let texture_atlas = texture_atlases.get(&atlas_info.texture_atlas).unwrap();
                let location = atlas_info.location;
                let glyph_rect = texture_atlas.textures[location.glyph_index];
                let left = location.offset.x as f32;
                let top = location.offset.y as f32;
                let glyph_size = UVec2::new(glyph_rect.width(), glyph_rect.height());

                // offset by half the size because the origin is center
                let x = glyph_size.x as f32 / 2.0 + left + physical_glyph.x as f32;
                let y = line_y + physical_glyph.y as f32 - top + glyph_size.y as f32 / 2.0;
                // TODO: use cosmic text's implementation (per-BufferLine alignment) as it will be editor aware
                // see https://github.com/pop-os/cosmic-text/issues/130 (currently bugged)
                let x = x + match text_alignment {
                    JustifyText::Left => 0.0,
                    JustifyText::Center => (box_size.x - line_w) / 2.0,
                    JustifyText::Right => box_size.x - line_w,
                };
                let y = match y_axis_orientation {
                    YAxisOrientation::TopToBottom => y,
                    YAxisOrientation::BottomToTop => box_size.y - y,
                };

                // TODO: confirm whether we need to offset by glyph baseline
                // (this should be testable with a single line of text with
                // fonts of different sizes and/or baselines)

                let position = Vec2::new(x, y);

                // TODO: recreate the byte index, that keeps track of where a cursor is,
                // when glyphs are not limited to single byte representation, relevant for #1319
                let pos_glyph =
                    PositionedGlyph::new(position, glyph_size.as_vec2(), atlas_info, section_index);
                Ok(pos_glyph)
            })
            .collect::<Result<Vec<_>, _>>()?;

        Ok(TextLayoutInfo {
            glyphs,
            size: box_size,
        })
    }

    /// Queues text for measurement
    ///
    /// Produces a [`TextMeasureInfo`] which can be used by a layout system
    /// to measure the text area on demand.
    pub fn create_text_measure(
        &mut self,
        fonts: &Assets<Font>,
        sections: &[TextSection],
        scale_factor: f64,
<<<<<<< HEAD
        // TODO: not currently required
        _text_alignment: JustifyText,
        linebreak_behavior: BreakLineOn,
    ) -> Result<TextMeasureInfo, TextError> {
        const MIN_WIDTH_CONTENT_BOUNDS: Vec2 = Vec2::new(0.0, f32::INFINITY);
        const MAX_WIDTH_CONTENT_BOUNDS: Vec2 = Vec2::new(f32::INFINITY, f32::INFINITY);
=======
        linebreak_behavior: BreakLineOn,
    ) -> Result<TextMeasureInfo, TextError> {
        const MIN_WIDTH_CONTENT_BOUNDS: Vec2 = Vec2::new(0.0, f32::INFINITY);
>>>>>>> 4f334f24

        let mut buffer = self.create_buffer(
            fonts,
            sections,
            linebreak_behavior,
            MIN_WIDTH_CONTENT_BOUNDS,
            scale_factor,
        )?;

        let min_width_content_size = buffer_dimensions(&buffer);

        let max_width_content_size = {
            let font_system = &mut acquire_font_system(&mut self.font_system)?;
<<<<<<< HEAD

            buffer.set_size(
                font_system,
                Some(MAX_WIDTH_CONTENT_BOUNDS.x),
                Some(MAX_WIDTH_CONTENT_BOUNDS.y),
            );

=======
            buffer.set_size(font_system, None, None);
>>>>>>> 4f334f24
            buffer_dimensions(&buffer)
        };

        Ok(TextMeasureInfo {
            min: min_width_content_size,
            max: max_width_content_size,
            font_system: Arc::clone(&self.font_system.0),
            buffer: Mutex::new(buffer),
        })
    }
}

/// Render information for a corresponding [`Text`](crate::Text) component.
///
/// Contains scaled glyphs and their size. Generated via [`TextPipeline::queue_text`].
#[derive(Component, Clone, Default, Debug, Reflect)]
#[reflect(Component, Default)]
pub struct TextLayoutInfo {
<<<<<<< HEAD
    pub glyphs: Vec<PositionedGlyph>,
=======
    /// Scaled and positioned glyphs in screenspace
    pub glyphs: Vec<PositionedGlyph>,
    /// The glyphs resulting size
>>>>>>> 4f334f24
    pub size: Vec2,
}

// TODO: is there a way to do this without mutexes?
/// Size information for a corresponding [`Text`](crate::Text) component.
///
/// Generated via [`TextPipeline::create_text_measure`].
pub struct TextMeasureInfo {
    pub min: Vec2,
    pub max: Vec2,
    buffer: Mutex<cosmic_text::Buffer>,
    font_system: Arc<Mutex<cosmic_text::FontSystem>>,
}

impl std::fmt::Debug for TextMeasureInfo {
    fn fmt(&self, f: &mut std::fmt::Formatter<'_>) -> std::fmt::Result {
        f.debug_struct("TextMeasureInfo")
            .field("min", &self.min)
            .field("max", &self.max)
            .field("buffer", &"_")
            .field("font_system", &"_")
            .finish()
<<<<<<< HEAD
    }
}

impl TextMeasureInfo {
    pub fn compute_size(&self, bounds: Vec2) -> Vec2 {
        let font_system = &mut self.font_system.try_lock().expect("Failed to acquire lock");
        let mut buffer = self.buffer.lock().expect("Failed to acquire the lock");
        buffer.set_size(font_system, Some(bounds.x.ceil()), Some(bounds.y.ceil()));
        buffer_dimensions(&buffer)
    }
}

/// get attr for from textstyle
/// loading fonts into the [`Database`](cosmic_text::fontdb::Database) if required.
fn get_attrs<'a>(
    section: &'a TextSection,
    section_index: usize,
    font_system: &mut cosmic_text::FontSystem,
    map_handle_to_font_id: &mut HashMap<AssetId<Font>, cosmic_text::fontdb::ID>,
    fonts: &Assets<Font>,
) -> Attrs<'a> {
    let font_handle = section.style.font.clone();
    let face_id = map_handle_to_font_id
        .entry(font_handle.id())
        .or_insert_with(|| {
            let font = fonts.get(font_handle.id()).expect(
                "Tried getting a font that was not available, probably due to not being loaded yet",
            );
            let data = Arc::clone(&font.data);
            let ids = font_system
                .db_mut()
                .load_font_source(cosmic_text::fontdb::Source::Binary(data));
            // TODO: it is assumed this is the right font face
            *ids.last().unwrap()

            // TODO: below may be required if we need to offset by the baseline (TBC)
            // see https://github.com/pop-os/cosmic-text/issues/123
            // let font = font_system.get_font(face_id).unwrap();
            // map_font_id_to_metrics
            //     .entry(face_id)
            //     .or_insert_with(|| font.as_swash().metrics(&[]));
        });
    let face = font_system.db().face(*face_id).unwrap();
    // TODO: validate this is the correct string to extract
    // let family_name = &face.families[0].0;
    let attrs = Attrs::new()
        // TODO: validate that we can use metadata
        .metadata(section_index)
        // TODO: this reference, becomes owned by the font system, which is not really wanted...
        // .family(Family::Name(family_name))
        .stretch(face.stretch)
        .style(face.style)
        .weight(face.weight)
        .metrics(Metrics::relative(section.style.font_size, 1.2))
        .color(cosmic_text::Color(section.style.color.linear().as_u32()));
    attrs
}

/// Calculate the size of the text area for the given buffer.
fn buffer_dimensions(buffer: &Buffer) -> Vec2 {
    // TODO: see https://github.com/pop-os/cosmic-text/issues/70 Let a Buffer figure out its height during set_size
    // TODO: see https://github.com/pop-os/cosmic-text/issues/42 Request: Allow buffer dimensions to be undefined
    let width = buffer
        .layout_runs()
        .map(|run| run.line_w)
        .reduce(|max_w, w| max_w.max(w))
        .unwrap_or_else(|| 0.0);
    // TODO: support multiple line heights / font sizes (once supported by cosmic text), see https://github.com/pop-os/cosmic-text/issues/64
    let line_height = buffer.metrics().line_height.ceil();
    let height = buffer.layout_runs().count() as f32 * line_height;

    // `width.ceil() + 0.001` gets around a rare text layout bug in the tonemapping example.
    // See https://github.com/pop-os/cosmic-text/issues/134
    Vec2::new(width.ceil() + 0.001, height).ceil()
}

/// An iterator over the paragraphs in the input text.
/// It is equivalent to [`core::str::Lines`] but follows [`unicode_bidi`] behavior.
// TODO: upstream to cosmic_text, see https://github.com/pop-os/cosmic-text/pull/124
// TODO: create separate iterator that keeps the ranges, or simply use memory address introspection (as_ptr())
// TODO: this breaks for lines ending in newlines, e.g. "foo\n" should split into ["foo", ""] but we actually get ["foo"]
pub struct BidiParagraphs<'text> {
    text: &'text str,
    info: std::vec::IntoIter<unicode_bidi::ParagraphInfo>,
}

impl<'text> BidiParagraphs<'text> {
    /// Create an iterator to split the input text into paragraphs
    /// in accordance with [`unicode_bidi`] behavior.
    pub fn new(text: &'text str) -> Self {
        let info = unicode_bidi::BidiInfo::new(text, None);
        let info = info.paragraphs.into_iter();
        Self { text, info }
    }
}

impl<'text> Iterator for BidiParagraphs<'text> {
    type Item = &'text str;

    fn next(&mut self) -> Option<Self::Item> {
        let para = self.info.next()?;
        let paragraph = &self.text[para.range];
        // `para.range` includes the newline that splits the line, so remove it if present
        let mut char_indices = paragraph.char_indices();
        if let Some(i) = char_indices.next_back().and_then(|(i, c)| {
            // `BidiClass::B` is a Paragraph_Separator (various newline characters)
            (unicode_bidi::BidiClass::B == unicode_bidi::bidi_class(c)).then_some(i)
        }) {
            Some(&paragraph[0..i])
        } else {
            Some(paragraph)
        }
    }
=======
    }
}

impl TextMeasureInfo {
    pub fn compute_size(&self, bounds: Vec2) -> Vec2 {
        let font_system = &mut self.font_system.try_lock().expect("Failed to acquire lock");
        let mut buffer = self.buffer.lock().expect("Failed to acquire the lock");
        buffer.set_size(font_system, Some(bounds.x.ceil()), Some(bounds.y.ceil()));
        buffer_dimensions(&buffer)
    }
}

/// get attr for from textstyle
/// loading fonts into the [`Database`](cosmic_text::fontdb::Database) if required.
fn get_attrs<'a>(
    section: &'a TextSection,
    section_index: usize,
    font_system: &mut cosmic_text::FontSystem,
    map_handle_to_font_id: &mut HashMap<AssetId<Font>, cosmic_text::fontdb::ID>,
    fonts: &Assets<Font>,
) -> Attrs<'a> {
    let font_handle = section.style.font.clone();
    let face_id = map_handle_to_font_id
        .entry(font_handle.id())
        .or_insert_with(|| {
            let font = fonts.get(font_handle.id()).expect(
                "Tried getting a font that was not available, probably due to not being loaded yet",
            );
            let data = Arc::clone(&font.data);
            let ids = font_system
                .db_mut()
                .load_font_source(cosmic_text::fontdb::Source::Binary(data));
            // TODO: it is assumed this is the right font face
            *ids.last().unwrap()

            // TODO: below may be required if we need to offset by the baseline (TBC)
            // see https://github.com/pop-os/cosmic-text/issues/123
            // let font = font_system.get_font(face_id).unwrap();
            // map_font_id_to_metrics
            //     .entry(face_id)
            //     .or_insert_with(|| font.as_swash().metrics(&[]));
        });
    let face = font_system.db().face(*face_id).unwrap();
    // TODO: validate this is the correct string to extract
    // let family_name = &face.families[0].0;
    let attrs = Attrs::new()
        // TODO: validate that we can use metadata
        .metadata(section_index)
        // TODO: this reference, becomes owned by the font system, which is not really wanted...
        // .family(Family::Name(family_name))
        .stretch(face.stretch)
        .style(face.style)
        .weight(face.weight)
        .metrics(Metrics::relative(section.style.font_size, 1.2))
        .color(cosmic_text::Color(section.style.color.to_linear().as_u32()));
    attrs
}

/// Calculate the size of the text area for the given buffer.
fn buffer_dimensions(buffer: &Buffer) -> Vec2 {
    // TODO: see https://github.com/pop-os/cosmic-text/issues/42 Request: Allow buffer dimensions to be undefined
    let width = buffer
        .layout_runs()
        .map(|run| run.line_w)
        .reduce(|max_w, w| max_w.max(w))
        .unwrap_or_else(|| 0.0);
    let line_height = buffer.metrics().line_height.ceil();
    let height = buffer.layout_runs().count() as f32 * line_height;

    Vec2::new(width.ceil(), height).ceil()
>>>>>>> 4f334f24
}

/// Helper method to acquire a font system mutex.
#[inline(always)]
fn acquire_font_system(
    font_system: &mut CosmicFontSystem,
) -> Result<std::sync::MutexGuard<'_, cosmic_text::FontSystem>, TextError> {
    font_system
        .0
        .try_lock()
        .map_err(|_| TextError::FailedToAcquireMutex)
}<|MERGE_RESOLUTION|>--- conflicted
+++ resolved
@@ -11,13 +11,8 @@
 use cosmic_text::{Attrs, Buffer, Metrics, Shaping, Wrap};
 
 use crate::{
-<<<<<<< HEAD
     error::TextError, BreakLineOn, CosmicBuffer, Font, FontAtlasSets, JustifyText, PositionedGlyph,
     TextSection, YAxisOrientation,
-=======
-    error::TextError, BreakLineOn, Font, FontAtlasSets, JustifyText, PositionedGlyph, TextSection,
-    YAxisOrientation,
->>>>>>> 4f334f24
 };
 
 /// A wrapper around a [`cosmic_text::FontSystem`]
@@ -81,16 +76,6 @@
             as f64
             * scale_factor;
 
-<<<<<<< HEAD
-        // TODO: maybe we would like to render negative fontsizes or scaling upside down or something? for now, no text is rendered
-        if font_size <= 0.0 {
-            // return empty buffer, making sure that the line height is not zero,
-            // since that results in a panic in cosmic-text
-            let metrics = Metrics::new(0.0, 0.000001);
-            return Ok(Buffer::new_empty(metrics));
-        };
-=======
->>>>>>> 4f334f24
         // TODO: Support line height as an option. Unitless `1.2` is the default used in browsers (1.2x font size).
         let line_height = font_size * 1.2;
         let (font_size, line_height) = (font_size as f32, line_height as f32);
@@ -107,10 +92,7 @@
 
         let spans: Vec<(&str, Attrs)> = sections
             .iter()
-<<<<<<< HEAD
-=======
             .filter(|section| section.style.font_size > 0.0)
->>>>>>> 4f334f24
             .enumerate()
             .map(|(section_index, section)| {
                 (
@@ -126,12 +108,6 @@
             })
             .collect();
 
-<<<<<<< HEAD
-        // TODO: cache buffers (see Iced / glyphon)
-        let mut buffer = Buffer::new_empty(metrics);
-        let buffer_height = f32::INFINITY;
-        buffer.set_size(font_system, Some(bounds.x.ceil()), Some(buffer_height));
-=======
         if spans.is_empty() {
             // return empty buffer if no fonts are larger than 0, making sure that the line height is not zero,
             // since that results in a panic in cosmic-text
@@ -142,7 +118,6 @@
         // TODO: cache buffers (see Iced / glyphon)
         let mut buffer = Buffer::new_empty(metrics);
         buffer.set_size(font_system, Some(bounds.x.ceil()), None);
->>>>>>> 4f334f24
 
         buffer.set_wrap(
             font_system,
@@ -153,15 +128,7 @@
             },
         );
 
-<<<<<<< HEAD
-        // TODO: other shaping methods?
-        let default_attrs = Attrs::new();
-        buffer.set_rich_text(font_system, spans, default_attrs, Shaping::Advanced);
-
-        //if buffer.visible_lines() == 0 {
-        //    // Presumably the font(s) are not available yet
-        //    return Err(TextError::NoSuchFont);
-        //}
+        buffer.set_rich_text(font_system, spans, Attrs::new(), Shaping::Advanced);
 
         Ok(buffer)
     }
@@ -242,11 +209,6 @@
         //}
 
         Ok(())
-=======
-        buffer.set_rich_text(font_system, spans, Attrs::new(), Shaping::Advanced);
-
-        Ok(buffer)
->>>>>>> 4f334f24
     }
 
     /// Queues text for rendering
@@ -273,7 +235,6 @@
             return Ok(TextLayoutInfo::default());
         }
 
-<<<<<<< HEAD
         self.update_buffer(
             fonts,
             sections,
@@ -282,10 +243,6 @@
             scale_factor,
             buffer,
         )?;
-=======
-        let buffer =
-            self.create_buffer(fonts, sections, linebreak_behavior, bounds, scale_factor)?;
->>>>>>> 4f334f24
 
         let font_system = &mut acquire_font_system(&mut self.font_system)?;
         let swash_cache = &mut self.swash_cache.0;
@@ -371,18 +328,9 @@
         fonts: &Assets<Font>,
         sections: &[TextSection],
         scale_factor: f64,
-<<<<<<< HEAD
-        // TODO: not currently required
-        _text_alignment: JustifyText,
         linebreak_behavior: BreakLineOn,
     ) -> Result<TextMeasureInfo, TextError> {
         const MIN_WIDTH_CONTENT_BOUNDS: Vec2 = Vec2::new(0.0, f32::INFINITY);
-        const MAX_WIDTH_CONTENT_BOUNDS: Vec2 = Vec2::new(f32::INFINITY, f32::INFINITY);
-=======
-        linebreak_behavior: BreakLineOn,
-    ) -> Result<TextMeasureInfo, TextError> {
-        const MIN_WIDTH_CONTENT_BOUNDS: Vec2 = Vec2::new(0.0, f32::INFINITY);
->>>>>>> 4f334f24
 
         let mut buffer = self.create_buffer(
             fonts,
@@ -396,17 +344,7 @@
 
         let max_width_content_size = {
             let font_system = &mut acquire_font_system(&mut self.font_system)?;
-<<<<<<< HEAD
-
-            buffer.set_size(
-                font_system,
-                Some(MAX_WIDTH_CONTENT_BOUNDS.x),
-                Some(MAX_WIDTH_CONTENT_BOUNDS.y),
-            );
-
-=======
             buffer.set_size(font_system, None, None);
->>>>>>> 4f334f24
             buffer_dimensions(&buffer)
         };
 
@@ -425,13 +363,9 @@
 #[derive(Component, Clone, Default, Debug, Reflect)]
 #[reflect(Component, Default)]
 pub struct TextLayoutInfo {
-<<<<<<< HEAD
-    pub glyphs: Vec<PositionedGlyph>,
-=======
     /// Scaled and positioned glyphs in screenspace
     pub glyphs: Vec<PositionedGlyph>,
     /// The glyphs resulting size
->>>>>>> 4f334f24
     pub size: Vec2,
 }
 
@@ -454,7 +388,6 @@
             .field("buffer", &"_")
             .field("font_system", &"_")
             .finish()
-<<<<<<< HEAD
     }
 }
 
@@ -509,120 +442,6 @@
         .style(face.style)
         .weight(face.weight)
         .metrics(Metrics::relative(section.style.font_size, 1.2))
-        .color(cosmic_text::Color(section.style.color.linear().as_u32()));
-    attrs
-}
-
-/// Calculate the size of the text area for the given buffer.
-fn buffer_dimensions(buffer: &Buffer) -> Vec2 {
-    // TODO: see https://github.com/pop-os/cosmic-text/issues/70 Let a Buffer figure out its height during set_size
-    // TODO: see https://github.com/pop-os/cosmic-text/issues/42 Request: Allow buffer dimensions to be undefined
-    let width = buffer
-        .layout_runs()
-        .map(|run| run.line_w)
-        .reduce(|max_w, w| max_w.max(w))
-        .unwrap_or_else(|| 0.0);
-    // TODO: support multiple line heights / font sizes (once supported by cosmic text), see https://github.com/pop-os/cosmic-text/issues/64
-    let line_height = buffer.metrics().line_height.ceil();
-    let height = buffer.layout_runs().count() as f32 * line_height;
-
-    // `width.ceil() + 0.001` gets around a rare text layout bug in the tonemapping example.
-    // See https://github.com/pop-os/cosmic-text/issues/134
-    Vec2::new(width.ceil() + 0.001, height).ceil()
-}
-
-/// An iterator over the paragraphs in the input text.
-/// It is equivalent to [`core::str::Lines`] but follows [`unicode_bidi`] behavior.
-// TODO: upstream to cosmic_text, see https://github.com/pop-os/cosmic-text/pull/124
-// TODO: create separate iterator that keeps the ranges, or simply use memory address introspection (as_ptr())
-// TODO: this breaks for lines ending in newlines, e.g. "foo\n" should split into ["foo", ""] but we actually get ["foo"]
-pub struct BidiParagraphs<'text> {
-    text: &'text str,
-    info: std::vec::IntoIter<unicode_bidi::ParagraphInfo>,
-}
-
-impl<'text> BidiParagraphs<'text> {
-    /// Create an iterator to split the input text into paragraphs
-    /// in accordance with [`unicode_bidi`] behavior.
-    pub fn new(text: &'text str) -> Self {
-        let info = unicode_bidi::BidiInfo::new(text, None);
-        let info = info.paragraphs.into_iter();
-        Self { text, info }
-    }
-}
-
-impl<'text> Iterator for BidiParagraphs<'text> {
-    type Item = &'text str;
-
-    fn next(&mut self) -> Option<Self::Item> {
-        let para = self.info.next()?;
-        let paragraph = &self.text[para.range];
-        // `para.range` includes the newline that splits the line, so remove it if present
-        let mut char_indices = paragraph.char_indices();
-        if let Some(i) = char_indices.next_back().and_then(|(i, c)| {
-            // `BidiClass::B` is a Paragraph_Separator (various newline characters)
-            (unicode_bidi::BidiClass::B == unicode_bidi::bidi_class(c)).then_some(i)
-        }) {
-            Some(&paragraph[0..i])
-        } else {
-            Some(paragraph)
-        }
-    }
-=======
-    }
-}
-
-impl TextMeasureInfo {
-    pub fn compute_size(&self, bounds: Vec2) -> Vec2 {
-        let font_system = &mut self.font_system.try_lock().expect("Failed to acquire lock");
-        let mut buffer = self.buffer.lock().expect("Failed to acquire the lock");
-        buffer.set_size(font_system, Some(bounds.x.ceil()), Some(bounds.y.ceil()));
-        buffer_dimensions(&buffer)
-    }
-}
-
-/// get attr for from textstyle
-/// loading fonts into the [`Database`](cosmic_text::fontdb::Database) if required.
-fn get_attrs<'a>(
-    section: &'a TextSection,
-    section_index: usize,
-    font_system: &mut cosmic_text::FontSystem,
-    map_handle_to_font_id: &mut HashMap<AssetId<Font>, cosmic_text::fontdb::ID>,
-    fonts: &Assets<Font>,
-) -> Attrs<'a> {
-    let font_handle = section.style.font.clone();
-    let face_id = map_handle_to_font_id
-        .entry(font_handle.id())
-        .or_insert_with(|| {
-            let font = fonts.get(font_handle.id()).expect(
-                "Tried getting a font that was not available, probably due to not being loaded yet",
-            );
-            let data = Arc::clone(&font.data);
-            let ids = font_system
-                .db_mut()
-                .load_font_source(cosmic_text::fontdb::Source::Binary(data));
-            // TODO: it is assumed this is the right font face
-            *ids.last().unwrap()
-
-            // TODO: below may be required if we need to offset by the baseline (TBC)
-            // see https://github.com/pop-os/cosmic-text/issues/123
-            // let font = font_system.get_font(face_id).unwrap();
-            // map_font_id_to_metrics
-            //     .entry(face_id)
-            //     .or_insert_with(|| font.as_swash().metrics(&[]));
-        });
-    let face = font_system.db().face(*face_id).unwrap();
-    // TODO: validate this is the correct string to extract
-    // let family_name = &face.families[0].0;
-    let attrs = Attrs::new()
-        // TODO: validate that we can use metadata
-        .metadata(section_index)
-        // TODO: this reference, becomes owned by the font system, which is not really wanted...
-        // .family(Family::Name(family_name))
-        .stretch(face.stretch)
-        .style(face.style)
-        .weight(face.weight)
-        .metrics(Metrics::relative(section.style.font_size, 1.2))
         .color(cosmic_text::Color(section.style.color.to_linear().as_u32()));
     attrs
 }
@@ -639,7 +458,6 @@
     let height = buffer.layout_runs().count() as f32 * line_height;
 
     Vec2::new(width.ceil(), height).ceil()
->>>>>>> 4f334f24
 }
 
 /// Helper method to acquire a font system mutex.
