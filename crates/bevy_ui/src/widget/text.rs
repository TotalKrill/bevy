--- conflicted
+++ resolved
@@ -15,11 +15,7 @@
 use bevy_render::{camera::Camera, texture::Image};
 use bevy_sprite::TextureAtlasLayout;
 use bevy_text::{
-<<<<<<< HEAD
     scale_value, BreakLineOn, CosmicBuffer, Font, FontAtlasSets, Text, TextError, TextLayoutInfo,
-=======
-    scale_value, BreakLineOn, Font, FontAtlasSets, Text, TextError, TextLayoutInfo,
->>>>>>> 4f334f24
     TextMeasureInfo, TextPipeline, YAxisOrientation,
 };
 use bevy_utils::Entry;
@@ -97,10 +93,6 @@
         fonts,
         &text.sections,
         scale_factor,
-<<<<<<< HEAD
-        text.justify,
-=======
->>>>>>> 4f334f24
         text.linebreak_behavior,
     ) {
         Ok(measure) => {
